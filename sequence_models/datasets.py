from typing import Union
from pathlib import Path
import lmdb
import subprocess
import string
import json
from os import path
import pickle as pkl
from scipy.spatial.distance import squareform, pdist

import numpy as np
import torch
from torch.utils.data import Dataset
import pandas as pd

from sequence_models.utils import Tokenizer
from sequence_models.constants import trR_ALPHABET
from sequence_models.gnn import bins_to_vals


class LMDBDataset(Dataset):
    """Creates a dataset from an lmdb file.
    Args:
        data_file (Union[str, Path]): Path to lmdb file.
        in_memory (bool, optional): Whether to load the full dataset into memory.
            Default: False.
    """

    def __init__(self,
                 data_file: Union[str, Path],
                 in_memory: bool = False):

        data_file = Path(data_file)
        if not data_file.exists():
            raise FileNotFoundError(data_file)

        env = lmdb.open(str(data_file), max_readers=1, readonly=True,
                        lock=False, readahead=False, meminit=False)

        with env.begin(write=False) as txn:
            num_examples = pkl.loads(txn.get(b'num_examples'))

        if in_memory:
            cache = [None] * num_examples
            self._cache = cache

        self._env = env
        self._in_memory = in_memory
        self._num_examples = num_examples

    def __len__(self) -> int:
        return self._num_examples

    def __getitem__(self, index: int):
        if not 0 <= index < self._num_examples:
            raise IndexError(index)

        if self._in_memory and self._cache[index] is not None:
            item = self._cache[index]
        else:
            with self._env.begin(write=False) as txn:
                item = pkl.loads(txn.get(str(index).encode()))
                if 'id' not in item:
                    item['id'] = str(index)
                if self._in_memory:
                    self._cache[index] = item
        return item


class TAPEDataset(Dataset):

    def __init__(self,
                 data_path: Union[str, Path],
                 data_type: str,
                 split: str,
                 sub_type : str = 'distance',
                 eps : float = 1e-6,
                 in_memory: bool = False):

        """
        data_path : path to data directory

        data_type : name of downstream task, [fluorescence, stability, remote_homology, 
            secondary_structure, contact]
        
        split : data split to load

        contact_method : if data_type == contact, choose 'distance' to get 
            distance instead of binary contact output
        """
        
        self.data_type = data_type
        self.sub_type = sub_type
        self.eps = eps
        
        if data_type == 'fluorescence':
            if split not in ('train', 'valid', 'test'):
                raise ValueError(f"Unrecognized split: {split}. "
                                 f"Must be one of ['train', 'valid', 'test']")

            data_file = Path(data_path + f'fluorescence_{split}.lmdb')
            self.output_label = 'log_fluorescence'
            
        if data_type == 'stability':
            if split not in ('train', 'valid', 'test'):
                raise ValueError(f"Unrecognized split: {split}. "
                                 f"Must be one of ['train', 'valid', 'test']")

            data_file = Path(data_path + f'stability_{split}.lmdb')
            self.output_label = 'stability_score'
        
        if data_type == 'remote_homology':
            if split not in ('train', 'valid', 'test_fold_holdout',
                             'test_family_holdout', 'test_superfamily_holdout'):
                raise ValueError(f"Unrecognized split: {split}. Must be one of "
                                 f"['train', 'valid', 'test_fold_holdout', "
                                 f"'test_family_holdout', 'test_superfamily_holdout']")

            data_file = Path(data_path + f'remote_homology_{split}.lmdb')
            self.output_label = 'fold_label'
            
        if data_type == 'secondary_structure':
            if split not in ('train', 'valid', 'casp12', 'ts115', 'cb513'):
                raise ValueError(f"Unrecognized split: {split}. Must be one of "
                                 f"['train', 'valid', 'casp12', "
                                 f"'ts115', 'cb513']")

            data_file = Path(data_path + f'secondary_structure_{split}.lmdb')
            if self.sub_type == 'ss8':
                self.output_label = 'ss8'
            else:
                self.output_label = 'ss3'
            
        if data_type == 'contact':
            if split not in ('train', 'train_unfiltered', 'valid', 'test'):
                raise ValueError(f"Unrecognized split: {split}. Must be one of "
                                 f"['train', 'train_unfiltered', 'valid', 'test']")

            data_file = Path(data_path + f'proteinnet_{split}.lmdb')
            self.output_label = 'tertiary'
            
        self.data = LMDBDataset(data_file, in_memory)

    def __len__(self) -> int:
        return len(self.data)

    def __getitem__(self, index: int):
        item = self.data[index]
        primary = item['primary']
        mask = None
        
        if self.data_type in ['fluorescence', 'stability', ]:
            output = float(item[self.output_label][0])
        
        if self.data_type in ['remote_homology']:
            output = item[self.output_label]
        
        if self.data_type in ['secondary_structure']:
            # pad with -1s because of cls/sep tokens
            output = torch.Tensor(item[self.output_label],).to(torch.int8)
    
        if self.data_type in ['contact']:
            # -1 is ignore, 0 in no contact, 1 is contact
            valid_mask = item['valid_mask']
            distances = squareform(pdist(item[self.output_label]))
            yind, xind = np.indices(distances.shape)
            invalid_mask = ~(valid_mask[:, None] & valid_mask[None, :])
            invalid_mask |= np.abs(yind - xind) < 6
<<<<<<< HEAD
            if self.contact_method == 'distance':
                output = torch.tensor(np.exp(-distances ** 2 / 64))
=======
            contact_map[invalid_mask] = -1
            contact_map = torch.Tensor(contact_map).to(torch.int8)
            if self.sub_type == 'distance':
                output = torch.Tensor(squareform(pdist(item[self.output_label])))
                output = 1/(output**2 + self.eps)
                mask = (contact_map == 1)*1.
>>>>>>> b92b21f3
            else:
                contact_map = np.less(distances, 8.0).astype(np.int64)
                contact_map[invalid_mask] = -1
                contact_map = torch.Tensor(contact_map).to(torch.int8)
                output = torch.tensor(contact_map)
            mask = torch.tensor(~invalid_mask)
        return primary, output, mask


class CSVDataset(Dataset):

    def __init__(self, fpath=None, df=None, split=None, outputs=[]):
        if df is None:
            self.data = pd.read_csv(fpath)
        else:
            self.data = df
        if split is not None:
            self.data = self.data[self.data['split'] == split]
        self.outputs = outputs
        self.data = self.data[['sequence'] + self.outputs]

    def __len__(self):
        return len(self.data)

    def __getitem__(self, idx):
        row = self.data.loc[idx]
        return [row['sequence'], *row[self.outputs]]


class FlatDataset(Dataset):

    def __init__(self, fpath, offsets, cols=[1]):
        self.fpath = fpath
        self.offsets = offsets
        self.cols = cols

    def __len__(self):
        return len(self.offsets)

    def __getitem__(self, idx):
        with open(self.fpath, 'r') as f:
            f.seek(self.offsets[idx])
            line = f.readline()[:-1]  # strip the \n
            line = line.split(',')
            return [line[i] for i in self.cols]


class FFDataset(Dataset):

    def __init__(self, stem, max_len=np.inf, tr_only=True):
        self.index = stem + 'ffindex'
        self.data = stem + 'ffdata'
        result = subprocess.run(['wc', '-l', self.index], stdout=subprocess.PIPE)
        self.length = int(result.stdout.decode('utf-8').split(' ')[0])
        self.tokenizer = Tokenizer(trR_ALPHABET)
        self.table = str.maketrans(dict.fromkeys(string.ascii_lowercase))
        self.max_len = max_len
        self.tr_only = tr_only

    def __len__(self):
        return self.length

    def __getitem__(self, idx):
        result = subprocess.run(['ffindex_get', self.data, self.index, '-n', str(idx + 1)],
                                stdout=subprocess.PIPE)
        a3m = result.stdout.decode('utf-8')
        seqs = []
        for line in a3m.split('\n'):
            # skip labels
            if len(line) == 0:
                continue
            if line[0] == '#':
                continue
            if line[0] != '>':
                # remove lowercase letters and right whitespaces
                s = line.rstrip().translate(self.table)
                if self.tr_only:
                    s = ''.join([a if a in trR_ALPHABET else '-' for a in s])
                if len(s) > self.max_len:
                    return torch.tensor([])
                seqs.append(s)
        seqs = torch.tensor([self.tokenizer.tokenize(s) for s in seqs])
        return seqs


class UniRefDataset(Dataset):
    """
    Dataset that pulls from UniRef/Uniclust downloads.

    The data folder should contain the following:
    - 'consensus.fasta': consensus sequences, no line breaks in sequences
    - 'splits.json': a dict with keys 'train', 'valid', and 'test' mapping to lists of indices
    - 'lengths_and_offsets.npz': byte offsets for the 'consensus.fasta' and sequence lengths
    """

    def __init__(self, data_dir: str, split: str, structure=False, pdb=False, p_drop=0.0, max_len=2048):
        self.data_dir = data_dir
        self.split = split
        self.structure = structure
        with open(data_dir + 'splits.json', 'r') as f:
            self.indices = json.load(f)[self.split]
        metadata = np.load(self.data_dir + 'lengths_and_offsets.npz')
        self.offsets = metadata['seq_offsets']
        self.pdb = pdb
        if self.pdb:
            self.n_digits = 6
        else:
            self.n_digits = 8
        self.p_drop = p_drop
        self.max_len = max_len

    def __len__(self):
        return len(self.indices)

    def __getitem__(self, idx):
        idx = self.indices[idx]
        offset = self.offsets[idx]
        with open(self.data_dir + 'consensus.fasta') as f:
            f.seek(offset)
            consensus = f.readline()[:-1]
        if len(consensus) - self.max_len > 0:
            start = np.random.choice(len(consensus) - self.max_len)
            stop = start + self.max_len
        else:
            start = 0
            stop = len(consensus)
        if self.structure:
            sname = 'structures/{num:{fill}{width}}.npz'.format(num=idx, fill='0', width=self.n_digits)
            fname = self.data_dir + sname
            if path.isfile(fname):
                structure = np.load(fname)
            else:
                structure = None
            if structure is not None:
                if np.random.random() < self.p_drop:
                    structure = None
                elif self.pdb:
                    dist = torch.tensor(structure['dist']).float()
                    omega = torch.tensor(structure['omega']).float()
                    theta = torch.tensor(structure['theta']).float()
                    phi = torch.tensor(structure['phi']).float()
                else:
                    dist, omega, theta, phi = bins_to_vals(data=structure)
            if structure is None:
                dist, omega, theta, phi = bins_to_vals(L=len(consensus))
            consensus = consensus[start:stop]
            dist = dist[start:stop, start:stop]
            omega = omega[start:stop, start:stop]
            theta = theta[start:stop, start:stop]
            phi = phi[start:stop, start:stop]
            return consensus, dist, omega, theta, phi
        consensus = consensus[start:stop]
        return (consensus, )<|MERGE_RESOLUTION|>--- conflicted
+++ resolved
@@ -166,17 +166,8 @@
             yind, xind = np.indices(distances.shape)
             invalid_mask = ~(valid_mask[:, None] & valid_mask[None, :])
             invalid_mask |= np.abs(yind - xind) < 6
-<<<<<<< HEAD
             if self.contact_method == 'distance':
                 output = torch.tensor(np.exp(-distances ** 2 / 64))
-=======
-            contact_map[invalid_mask] = -1
-            contact_map = torch.Tensor(contact_map).to(torch.int8)
-            if self.sub_type == 'distance':
-                output = torch.Tensor(squareform(pdist(item[self.output_label])))
-                output = 1/(output**2 + self.eps)
-                mask = (contact_map == 1)*1.
->>>>>>> b92b21f3
             else:
                 contact_map = np.less(distances, 8.0).astype(np.int64)
                 contact_map[invalid_mask] = -1
