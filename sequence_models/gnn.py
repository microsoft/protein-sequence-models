--- conflicted
+++ resolved
@@ -386,9 +386,7 @@
     if symmetric:
         syn_matrix = np.triu(syn_matrix)
         syn_matrix = syn_matrix + syn_matrix.T - np.diag(np.diag(syn_matrix))
-    
     syn_matrix[syn_matrix == 0.0] = np.nan
-    
     return syn_matrix
 
 
@@ -412,12 +410,7 @@
         return torch.Tensor(dist), torch.Tensor(omega), \
             torch.Tensor(theta), torch.Tensor(phi)
     else:
-<<<<<<< HEAD
         syn_dist = np.abs(np.arange(L)[None, :].repeat(L, axis=0) - np.arange(L).reshape(-1, 1)).astype('float')
-=======
-        syn_dist = np.abs(np.arange(L)[None, :].repeat(L, axis=0) - np.arange(L).reshape(-1, 1))
-        syn_dist = syn_dist.astype(float)
->>>>>>> c6e36d07
         syn_dist[syn_dist == 0.0] = np.nan
         syn_omega = torch.zeros(L, L) # we could also just do None
         syn_theta = torch.zeros(L, L)
@@ -501,8 +494,8 @@
 
     """
 
-    if (omega.sum()==0.0) and (theta.sum()==0.0) and (phi.sum()==0.0):
-        return torch.zeros(omega.shape[0], E_idx.shape[1], 6)*np.nan
+    if (omega.sum() == 0.0) and (theta.sum() == 0.0) and (phi.sum() == 0.0):
+        return torch.zeros(omega.shape[0], E_idx.shape[1], 6) * np.nan
 
     dist_E = []
     omega_E = []
@@ -711,7 +704,7 @@
             h_V *= V_mask
             h_E *= E_mask 
 
-            # if no structure, just keep the sequence info 
+            # if no structure, just keep the sequence info
             h_S_encoder = cat_neighbors_nodes(h_S, torch.zeros_like(h_E), connections)
             h_S_encoder = cat_neighbors_nodes(torch.zeros_like(h_V), h_S_encoder, connections)
 
